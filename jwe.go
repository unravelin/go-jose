--- conflicted
+++ resolved
@@ -18,10 +18,9 @@
 
 import (
 	"encoding/base64"
+	"encoding/json"
 	"fmt"
 	"strings"
-
-	"github.com/square/go-jose/json"
 )
 
 // rawJSONWebEncryption represents a raw JWE JSON object. Used for parsing/serializing.
@@ -112,15 +111,9 @@
 }
 
 // parseEncryptedFull parses a message in compact format.
-<<<<<<< HEAD
 func parseEncryptedFull(input string) (*JSONWebEncryption, error) {
 	var parsed rawJSONWebEncryption
-	err := UnmarshalJSON([]byte(input), &parsed)
-=======
-func parseEncryptedFull(input string) (*JsonWebEncryption, error) {
-	var parsed rawJsonWebEncryption
 	err := json.Unmarshal([]byte(input), &parsed)
->>>>>>> d00415a0
 	if err != nil {
 		return nil, err
 	}
