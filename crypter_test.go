/*-
 * Copyright 2014 Square Inc.
 *
 * Licensed under the Apache License, Version 2.0 (the "License");
 * you may not use this file except in compliance with the License.
 * You may obtain a copy of the License at
 *
 *     http://www.apache.org/licenses/LICENSE-2.0
 *
 * Unless required by applicable law or agreed to in writing, software
 * distributed under the License is distributed on an "AS IS" BASIS,
 * WITHOUT WARRANTIES OR CONDITIONS OF ANY KIND, either express or implied.
 * See the License for the specific language governing permissions and
 * limitations under the License.
 */

package jose

import (
	"bytes"
	"crypto/ecdsa"
	"crypto/elliptic"
	"crypto/rand"
	"crypto/rsa"
	"fmt"
	"io"
	"testing"
)

// We generate only a single RSA and EC key for testing, speeds up tests.
var rsaTestKey, _ = rsa.GenerateKey(rand.Reader, 2048)

var ecTestKey256, _ = ecdsa.GenerateKey(elliptic.P256(), rand.Reader)
var ecTestKey384, _ = ecdsa.GenerateKey(elliptic.P384(), rand.Reader)
var ecTestKey521, _ = ecdsa.GenerateKey(elliptic.P521(), rand.Reader)

func RoundtripJWE(keyAlg KeyAlgorithm, encAlg ContentEncryption, compressionAlg CompressionAlgorithm, serializer func(*JSONWebEncryption) (string, error), corrupter func(*JSONWebEncryption) bool, aad []byte, encryptionKey interface{}, decryptionKey interface{}) error {
	enc, err := NewEncrypter(encAlg, Recipient{Algorithm: keyAlg, Key: encryptionKey}, &EncrypterOptions{Compression: compressionAlg})
	if err != nil {
		return fmt.Errorf("error on new encrypter: %s", err)
	}

	input := []byte("Lorem ipsum dolor sit amet")
	obj, err := enc.EncryptWithAuthData(input, aad)
	if err != nil {
		return fmt.Errorf("error in encrypt: %s", err)
	}

	msg, err := serializer(obj)
	if err != nil {
		return fmt.Errorf("error in serializer: %s", err)
	}

	parsed, err := ParseEncrypted(msg)
	if err != nil {
		return fmt.Errorf("error in parse: %s, on msg '%s'", err, msg)
	}

	// (Maybe) mangle object
	skip := corrupter(parsed)
	if skip {
		return fmt.Errorf("corrupter indicated message should be skipped")
	}

	if bytes.Compare(parsed.GetAuthData(), aad) != 0 {
		return fmt.Errorf("auth data in parsed object does not match")
	}

	output, err := parsed.Decrypt(decryptionKey)
	if err != nil {
		return fmt.Errorf("error on decrypt: %s", err)
	}

	if bytes.Compare(input, output) != 0 {
		return fmt.Errorf("Decrypted output does not match input, got '%s' but wanted '%s'", output, input)
	}

	return nil
}

func TestRoundtripsJWE(t *testing.T) {
	// Test matrix
	keyAlgs := []KeyAlgorithm{
		DIRECT, ECDH_ES, ECDH_ES_A128KW, ECDH_ES_A192KW, ECDH_ES_A256KW, A128KW, A192KW, A256KW,
		RSA1_5, RSA_OAEP, RSA_OAEP_256, A128GCMKW, A192GCMKW, A256GCMKW}
	encAlgs := []ContentEncryption{A128GCM, A192GCM, A256GCM, A128CBC_HS256, A192CBC_HS384, A256CBC_HS512}
	zipAlgs := []CompressionAlgorithm{NONE, DEFLATE}

	serializers := []func(*JSONWebEncryption) (string, error){
		func(obj *JSONWebEncryption) (string, error) { return obj.CompactSerialize() },
		func(obj *JSONWebEncryption) (string, error) { return obj.FullSerialize(), nil },
	}

	corrupter := func(obj *JSONWebEncryption) bool { return false }

	// Note: can't use AAD with compact serialization
	aads := [][]byte{
		nil,
		[]byte("Ut enim ad minim veniam"),
	}

	// Test all different configurations
	for _, alg := range keyAlgs {
		for _, enc := range encAlgs {
			for _, key := range generateTestKeys(alg, enc) {
				for _, zip := range zipAlgs {
					for i, serializer := range serializers {
						err := RoundtripJWE(alg, enc, zip, serializer, corrupter, aads[i], key.enc, key.dec)
						if err != nil {
							t.Error(err, alg, enc, zip, i)
						}
					}
				}
			}
		}
	}
}

func TestRoundtripsJWECorrupted(t *testing.T) {
	// Test matrix
	keyAlgs := []KeyAlgorithm{DIRECT, ECDH_ES, ECDH_ES_A128KW, A128KW, RSA1_5, RSA_OAEP, RSA_OAEP_256, A128GCMKW}
	encAlgs := []ContentEncryption{A128GCM, A192GCM, A256GCM, A128CBC_HS256, A192CBC_HS384, A256CBC_HS512}
	zipAlgs := []CompressionAlgorithm{NONE, DEFLATE}

	serializers := []func(*JSONWebEncryption) (string, error){
		func(obj *JSONWebEncryption) (string, error) { return obj.CompactSerialize() },
		func(obj *JSONWebEncryption) (string, error) { return obj.FullSerialize(), nil },
	}

	bitflip := func(slice []byte) bool {
		if len(slice) > 0 {
			slice[0] ^= 0xFF
			return false
		}
		return true
	}

	corrupters := []func(*JSONWebEncryption) bool{
		func(obj *JSONWebEncryption) bool {
			// Set invalid ciphertext
			return bitflip(obj.ciphertext)
		},
		func(obj *JSONWebEncryption) bool {
			// Set invalid auth tag
			return bitflip(obj.tag)
		},
		func(obj *JSONWebEncryption) bool {
			// Set invalid AAD
			return bitflip(obj.aad)
		},
		func(obj *JSONWebEncryption) bool {
			// Mess with encrypted key
			return bitflip(obj.recipients[0].encryptedKey)
		},
		func(obj *JSONWebEncryption) bool {
			// Mess with GCM-KW auth tag
			return bitflip(obj.protected.Tag.bytes())
		},
	}

	// Note: can't use AAD with compact serialization
	aads := [][]byte{
		nil,
		[]byte("Ut enim ad minim veniam"),
	}

	// Test all different configurations
	for _, alg := range keyAlgs {
		for _, enc := range encAlgs {
			for _, key := range generateTestKeys(alg, enc) {
				for _, zip := range zipAlgs {
					for i, serializer := range serializers {
						for j, corrupter := range corrupters {
							err := RoundtripJWE(alg, enc, zip, serializer, corrupter, aads[i], key.enc, key.dec)
							if err == nil {
								t.Error("failed to detect corrupt data", err, alg, enc, zip, i, j)
							}
						}
					}
				}
			}
		}
	}
}

func TestEncrypterWithJWKAndKeyID(t *testing.T) {
	enc, err := NewEncrypter(A128GCM, Recipient{Algorithm: A128KW, Key: &JSONWebKey{
		KeyID: "test-id",
		Key:   []byte{0, 1, 2, 3, 4, 5, 6, 7, 8, 9, 10, 11, 12, 13, 14, 15},
	}}, nil)
	if err != nil {
		t.Error(err)
	}

	ciphertext, _ := enc.Encrypt([]byte("Lorem ipsum dolor sit amet"))

	serialized1, _ := ciphertext.CompactSerialize()
	serialized2 := ciphertext.FullSerialize()

	parsed1, _ := ParseEncrypted(serialized1)
	parsed2, _ := ParseEncrypted(serialized2)

	if parsed1.Header.KeyID != "test-id" {
		t.Errorf("expected message to have key id from JWK, but found '%s' instead", parsed1.Header.KeyID)
	}
	if parsed2.Header.KeyID != "test-id" {
		t.Errorf("expected message to have key id from JWK, but found '%s' instead", parsed2.Header.KeyID)
	}
}

func TestEncrypterWithBrokenRand(t *testing.T) {
	keyAlgs := []KeyAlgorithm{ECDH_ES_A128KW, A128KW, RSA1_5, RSA_OAEP, RSA_OAEP_256, A128GCMKW}
	encAlgs := []ContentEncryption{A128GCM, A192GCM, A256GCM, A128CBC_HS256, A192CBC_HS384, A256CBC_HS512}

	serializer := func(obj *JSONWebEncryption) (string, error) { return obj.CompactSerialize() }
	corrupter := func(obj *JSONWebEncryption) bool { return false }

	// Break rand reader
	readers := []func() io.Reader{
		// Totally broken
		func() io.Reader { return bytes.NewReader([]byte{}) },
		// Not enough bytes
		func() io.Reader { return io.LimitReader(rand.Reader, 20) },
	}

	defer resetRandReader()

	for _, alg := range keyAlgs {
		for _, enc := range encAlgs {
			for _, key := range generateTestKeys(alg, enc) {
				for i, getReader := range readers {
					randReader = getReader()
					err := RoundtripJWE(alg, enc, NONE, serializer, corrupter, nil, key.enc, key.dec)
					if err == nil {
						t.Error("encrypter should fail if rand is broken", i)
					}
				}
			}
		}
	}
}

func TestNewEncrypterErrors(t *testing.T) {
	_, err := NewEncrypter("XYZ", Recipient{}, nil)
	if err == nil {
		t.Error("was able to instantiate encrypter with invalid cipher")
	}

	_, err = NewMultiEncrypter("XYZ", []Recipient{}, nil)
	if err == nil {
		t.Error("was able to instantiate multi-encrypter with invalid cipher")
	}

	_, err = NewEncrypter(A128GCM, Recipient{Algorithm: DIRECT, Key: nil}, nil)
	if err == nil {
		t.Error("was able to instantiate encrypter with invalid direct key")
	}

	_, err = NewEncrypter(A128GCM, Recipient{Algorithm: ECDH_ES, Key: nil}, nil)
	if err == nil {
		t.Error("was able to instantiate encrypter with invalid EC key")
	}
}

func TestMultiRecipientJWE(t *testing.T) {
<<<<<<< HEAD
=======
	enc, err := NewMultiEncrypter(A128GCM)
	if err != nil {
		panic(err)
	}

	err = enc.AddRecipient(RSA_OAEP, &rsaTestKey.PublicKey)
	if err != nil {
		t.Fatal("error when adding RSA recipient", err)
	}

>>>>>>> e18a7432
	sharedKey := []byte{
		0, 1, 2, 3, 4, 5, 6, 7, 8, 9, 10, 11, 12, 13, 14, 15,
		0, 1, 2, 3, 4, 5, 6, 7, 8, 9, 10, 11, 12, 13, 14, 15,
	}

	enc, err := NewMultiEncrypter(A128GCM, []Recipient{
		{Algorithm: RSA_OAEP, Key: &rsaTestKey.PublicKey},
		{Algorithm: A256GCMKW, Key: sharedKey},
	}, nil)
	if err != nil {
<<<<<<< HEAD
		panic(err)
=======
		t.Fatal("error when adding AES recipient: ", err)
>>>>>>> e18a7432
	}

	input := []byte("Lorem ipsum dolor sit amet")
	obj, err := enc.Encrypt(input)
	if err != nil {
		t.Fatal("error in encrypt: ", err)
	}

	msg := obj.FullSerialize()

	parsed, err := ParseEncrypted(msg)
	if err != nil {
		t.Fatal("error in parse: ", err)
	}

	i, _, output, err := parsed.DecryptMulti(rsaTestKey)
	if err != nil {
		t.Fatal("error on decrypt with RSA: ", err)
	}

	if i != 0 {
		t.Fatal("recipient index should be 0 for RSA key")
	}

	if bytes.Compare(input, output) != 0 {
		t.Fatal("Decrypted output does not match input: ", output, input)
	}

	i, _, output, err = parsed.DecryptMulti(sharedKey)
	if err != nil {
		t.Fatal("error on decrypt with AES: ", err)
	}

	if i != 1 {
		t.Fatal("recipient index should be 1 for shared key")
	}

	if bytes.Compare(input, output) != 0 {
		t.Fatal("Decrypted output does not match input", output, input)
	}
}

func TestMultiRecipientErrors(t *testing.T) {
	_, err := NewMultiEncrypter(A128GCM, []Recipient{}, nil)
	if err == nil {
		t.Error("should fail to instantiate with zero recipients")
	}
}

type testKey struct {
	enc, dec interface{}
}

func symmetricTestKey(size int) []testKey {
	key, _, _ := randomKeyGenerator{size: size}.genKey()

	return []testKey{
		{
			enc: key,
			dec: key,
		},
		{
			enc: &JSONWebKey{KeyID: "test", Key: key},
			dec: &JSONWebKey{KeyID: "test", Key: key},
		},
	}
}

func generateTestKeys(keyAlg KeyAlgorithm, encAlg ContentEncryption) []testKey {
	switch keyAlg {
	case DIRECT:
		return symmetricTestKey(getContentCipher(encAlg).keySize())
	case ECDH_ES, ECDH_ES_A128KW, ECDH_ES_A192KW, ECDH_ES_A256KW:
		return []testKey{
			{
				dec: ecTestKey256,
				enc: &ecTestKey256.PublicKey,
			},
			{
				dec: ecTestKey384,
				enc: &ecTestKey384.PublicKey,
			},
			{
				dec: ecTestKey521,
				enc: &ecTestKey521.PublicKey,
			},
			{
				dec: &JSONWebKey{KeyID: "test", Key: ecTestKey256},
				enc: &JSONWebKey{KeyID: "test", Key: &ecTestKey256.PublicKey},
			},
		}
	case A128GCMKW, A128KW:
		return symmetricTestKey(16)
	case A192GCMKW, A192KW:
		return symmetricTestKey(24)
	case A256GCMKW, A256KW:
		return symmetricTestKey(32)
	case RSA1_5, RSA_OAEP, RSA_OAEP_256:
		return []testKey{{
			dec: rsaTestKey,
			enc: &rsaTestKey.PublicKey,
		}}
	}

	panic("Must update test case")
}

func RunRoundtripsJWE(b *testing.B, alg KeyAlgorithm, enc ContentEncryption, zip CompressionAlgorithm, priv, pub interface{}) {
	serializer := func(obj *JSONWebEncryption) (string, error) {
		return obj.CompactSerialize()
	}

	corrupter := func(obj *JSONWebEncryption) bool { return false }

	b.ResetTimer()
	for i := 0; i < b.N; i++ {
		err := RoundtripJWE(alg, enc, zip, serializer, corrupter, nil, pub, priv)
		if err != nil {
			b.Error(err)
		}
	}
}

var (
	chunks = map[string][]byte{
		"1B":   make([]byte, 1),
		"64B":  make([]byte, 64),
		"1KB":  make([]byte, 1024),
		"64KB": make([]byte, 65536),
		"1MB":  make([]byte, 1048576),
		"64MB": make([]byte, 67108864),
	}

	symKey, _, _ = randomKeyGenerator{size: 32}.genKey()

	encrypters = map[string]Encrypter{
		"OAEPAndGCM":          mustEncrypter(RSA_OAEP, A128GCM, &rsaTestKey.PublicKey),
		"PKCSAndGCM":          mustEncrypter(RSA1_5, A128GCM, &rsaTestKey.PublicKey),
		"OAEPAndCBC":          mustEncrypter(RSA_OAEP, A128CBC_HS256, &rsaTestKey.PublicKey),
		"PKCSAndCBC":          mustEncrypter(RSA1_5, A128CBC_HS256, &rsaTestKey.PublicKey),
		"DirectGCM128":        mustEncrypter(DIRECT, A128GCM, symKey),
		"DirectCBC128":        mustEncrypter(DIRECT, A128CBC_HS256, symKey),
		"DirectGCM256":        mustEncrypter(DIRECT, A256GCM, symKey),
		"DirectCBC256":        mustEncrypter(DIRECT, A256CBC_HS512, symKey),
		"AESKWAndGCM128":      mustEncrypter(A128KW, A128GCM, symKey),
		"AESKWAndCBC256":      mustEncrypter(A256KW, A256GCM, symKey),
		"ECDHOnP256AndGCM128": mustEncrypter(ECDH_ES, A128GCM, &ecTestKey256.PublicKey),
		"ECDHOnP384AndGCM128": mustEncrypter(ECDH_ES, A128GCM, &ecTestKey384.PublicKey),
		"ECDHOnP521AndGCM128": mustEncrypter(ECDH_ES, A128GCM, &ecTestKey521.PublicKey),
	}
)

func BenchmarkEncrypt1BWithOAEPAndGCM(b *testing.B)   { benchEncrypt("1B", "OAEPAndGCM", b) }
func BenchmarkEncrypt64BWithOAEPAndGCM(b *testing.B)  { benchEncrypt("64B", "OAEPAndGCM", b) }
func BenchmarkEncrypt1KBWithOAEPAndGCM(b *testing.B)  { benchEncrypt("1KB", "OAEPAndGCM", b) }
func BenchmarkEncrypt64KBWithOAEPAndGCM(b *testing.B) { benchEncrypt("64KB", "OAEPAndGCM", b) }
func BenchmarkEncrypt1MBWithOAEPAndGCM(b *testing.B)  { benchEncrypt("1MB", "OAEPAndGCM", b) }
func BenchmarkEncrypt64MBWithOAEPAndGCM(b *testing.B) { benchEncrypt("64MB", "OAEPAndGCM", b) }

func BenchmarkEncrypt1BWithPKCSAndGCM(b *testing.B)   { benchEncrypt("1B", "PKCSAndGCM", b) }
func BenchmarkEncrypt64BWithPKCSAndGCM(b *testing.B)  { benchEncrypt("64B", "PKCSAndGCM", b) }
func BenchmarkEncrypt1KBWithPKCSAndGCM(b *testing.B)  { benchEncrypt("1KB", "PKCSAndGCM", b) }
func BenchmarkEncrypt64KBWithPKCSAndGCM(b *testing.B) { benchEncrypt("64KB", "PKCSAndGCM", b) }
func BenchmarkEncrypt1MBWithPKCSAndGCM(b *testing.B)  { benchEncrypt("1MB", "PKCSAndGCM", b) }
func BenchmarkEncrypt64MBWithPKCSAndGCM(b *testing.B) { benchEncrypt("64MB", "PKCSAndGCM", b) }

func BenchmarkEncrypt1BWithOAEPAndCBC(b *testing.B)   { benchEncrypt("1B", "OAEPAndCBC", b) }
func BenchmarkEncrypt64BWithOAEPAndCBC(b *testing.B)  { benchEncrypt("64B", "OAEPAndCBC", b) }
func BenchmarkEncrypt1KBWithOAEPAndCBC(b *testing.B)  { benchEncrypt("1KB", "OAEPAndCBC", b) }
func BenchmarkEncrypt64KBWithOAEPAndCBC(b *testing.B) { benchEncrypt("64KB", "OAEPAndCBC", b) }
func BenchmarkEncrypt1MBWithOAEPAndCBC(b *testing.B)  { benchEncrypt("1MB", "OAEPAndCBC", b) }
func BenchmarkEncrypt64MBWithOAEPAndCBC(b *testing.B) { benchEncrypt("64MB", "OAEPAndCBC", b) }

func BenchmarkEncrypt1BWithPKCSAndCBC(b *testing.B)   { benchEncrypt("1B", "PKCSAndCBC", b) }
func BenchmarkEncrypt64BWithPKCSAndCBC(b *testing.B)  { benchEncrypt("64B", "PKCSAndCBC", b) }
func BenchmarkEncrypt1KBWithPKCSAndCBC(b *testing.B)  { benchEncrypt("1KB", "PKCSAndCBC", b) }
func BenchmarkEncrypt64KBWithPKCSAndCBC(b *testing.B) { benchEncrypt("64KB", "PKCSAndCBC", b) }
func BenchmarkEncrypt1MBWithPKCSAndCBC(b *testing.B)  { benchEncrypt("1MB", "PKCSAndCBC", b) }
func BenchmarkEncrypt64MBWithPKCSAndCBC(b *testing.B) { benchEncrypt("64MB", "PKCSAndCBC", b) }

func BenchmarkEncrypt1BWithDirectGCM128(b *testing.B)   { benchEncrypt("1B", "DirectGCM128", b) }
func BenchmarkEncrypt64BWithDirectGCM128(b *testing.B)  { benchEncrypt("64B", "DirectGCM128", b) }
func BenchmarkEncrypt1KBWithDirectGCM128(b *testing.B)  { benchEncrypt("1KB", "DirectGCM128", b) }
func BenchmarkEncrypt64KBWithDirectGCM128(b *testing.B) { benchEncrypt("64KB", "DirectGCM128", b) }
func BenchmarkEncrypt1MBWithDirectGCM128(b *testing.B)  { benchEncrypt("1MB", "DirectGCM128", b) }
func BenchmarkEncrypt64MBWithDirectGCM128(b *testing.B) { benchEncrypt("64MB", "DirectGCM128", b) }

func BenchmarkEncrypt1BWithDirectCBC128(b *testing.B)   { benchEncrypt("1B", "DirectCBC128", b) }
func BenchmarkEncrypt64BWithDirectCBC128(b *testing.B)  { benchEncrypt("64B", "DirectCBC128", b) }
func BenchmarkEncrypt1KBWithDirectCBC128(b *testing.B)  { benchEncrypt("1KB", "DirectCBC128", b) }
func BenchmarkEncrypt64KBWithDirectCBC128(b *testing.B) { benchEncrypt("64KB", "DirectCBC128", b) }
func BenchmarkEncrypt1MBWithDirectCBC128(b *testing.B)  { benchEncrypt("1MB", "DirectCBC128", b) }
func BenchmarkEncrypt64MBWithDirectCBC128(b *testing.B) { benchEncrypt("64MB", "DirectCBC128", b) }

func BenchmarkEncrypt1BWithDirectGCM256(b *testing.B)   { benchEncrypt("1B", "DirectGCM256", b) }
func BenchmarkEncrypt64BWithDirectGCM256(b *testing.B)  { benchEncrypt("64B", "DirectGCM256", b) }
func BenchmarkEncrypt1KBWithDirectGCM256(b *testing.B)  { benchEncrypt("1KB", "DirectGCM256", b) }
func BenchmarkEncrypt64KBWithDirectGCM256(b *testing.B) { benchEncrypt("64KB", "DirectGCM256", b) }
func BenchmarkEncrypt1MBWithDirectGCM256(b *testing.B)  { benchEncrypt("1MB", "DirectGCM256", b) }
func BenchmarkEncrypt64MBWithDirectGCM256(b *testing.B) { benchEncrypt("64MB", "DirectGCM256", b) }

func BenchmarkEncrypt1BWithDirectCBC256(b *testing.B)   { benchEncrypt("1B", "DirectCBC256", b) }
func BenchmarkEncrypt64BWithDirectCBC256(b *testing.B)  { benchEncrypt("64B", "DirectCBC256", b) }
func BenchmarkEncrypt1KBWithDirectCBC256(b *testing.B)  { benchEncrypt("1KB", "DirectCBC256", b) }
func BenchmarkEncrypt64KBWithDirectCBC256(b *testing.B) { benchEncrypt("64KB", "DirectCBC256", b) }
func BenchmarkEncrypt1MBWithDirectCBC256(b *testing.B)  { benchEncrypt("1MB", "DirectCBC256", b) }
func BenchmarkEncrypt64MBWithDirectCBC256(b *testing.B) { benchEncrypt("64MB", "DirectCBC256", b) }

func BenchmarkEncrypt1BWithAESKWAndGCM128(b *testing.B)   { benchEncrypt("1B", "AESKWAndGCM128", b) }
func BenchmarkEncrypt64BWithAESKWAndGCM128(b *testing.B)  { benchEncrypt("64B", "AESKWAndGCM128", b) }
func BenchmarkEncrypt1KBWithAESKWAndGCM128(b *testing.B)  { benchEncrypt("1KB", "AESKWAndGCM128", b) }
func BenchmarkEncrypt64KBWithAESKWAndGCM128(b *testing.B) { benchEncrypt("64KB", "AESKWAndGCM128", b) }
func BenchmarkEncrypt1MBWithAESKWAndGCM128(b *testing.B)  { benchEncrypt("1MB", "AESKWAndGCM128", b) }
func BenchmarkEncrypt64MBWithAESKWAndGCM128(b *testing.B) { benchEncrypt("64MB", "AESKWAndGCM128", b) }

func BenchmarkEncrypt1BWithAESKWAndCBC256(b *testing.B)   { benchEncrypt("1B", "AESKWAndCBC256", b) }
func BenchmarkEncrypt64BWithAESKWAndCBC256(b *testing.B)  { benchEncrypt("64B", "AESKWAndCBC256", b) }
func BenchmarkEncrypt1KBWithAESKWAndCBC256(b *testing.B)  { benchEncrypt("1KB", "AESKWAndCBC256", b) }
func BenchmarkEncrypt64KBWithAESKWAndCBC256(b *testing.B) { benchEncrypt("64KB", "AESKWAndCBC256", b) }
func BenchmarkEncrypt1MBWithAESKWAndCBC256(b *testing.B)  { benchEncrypt("1MB", "AESKWAndCBC256", b) }
func BenchmarkEncrypt64MBWithAESKWAndCBC256(b *testing.B) { benchEncrypt("64MB", "AESKWAndCBC256", b) }

func BenchmarkEncrypt1BWithECDHOnP256AndGCM128(b *testing.B) {
	benchEncrypt("1B", "ECDHOnP256AndGCM128", b)
}
func BenchmarkEncrypt64BWithECDHOnP256AndGCM128(b *testing.B) {
	benchEncrypt("64B", "ECDHOnP256AndGCM128", b)
}
func BenchmarkEncrypt1KBWithECDHOnP256AndGCM128(b *testing.B) {
	benchEncrypt("1KB", "ECDHOnP256AndGCM128", b)
}
func BenchmarkEncrypt64KBWithECDHOnP256AndGCM128(b *testing.B) {
	benchEncrypt("64KB", "ECDHOnP256AndGCM128", b)
}
func BenchmarkEncrypt1MBWithECDHOnP256AndGCM128(b *testing.B) {
	benchEncrypt("1MB", "ECDHOnP256AndGCM128", b)
}
func BenchmarkEncrypt64MBWithECDHOnP256AndGCM128(b *testing.B) {
	benchEncrypt("64MB", "ECDHOnP256AndGCM128", b)
}

func BenchmarkEncrypt1BWithECDHOnP384AndGCM128(b *testing.B) {
	benchEncrypt("1B", "ECDHOnP384AndGCM128", b)
}
func BenchmarkEncrypt64BWithECDHOnP384AndGCM128(b *testing.B) {
	benchEncrypt("64B", "ECDHOnP384AndGCM128", b)
}
func BenchmarkEncrypt1KBWithECDHOnP384AndGCM128(b *testing.B) {
	benchEncrypt("1KB", "ECDHOnP384AndGCM128", b)
}
func BenchmarkEncrypt64KBWithECDHOnP384AndGCM128(b *testing.B) {
	benchEncrypt("64KB", "ECDHOnP384AndGCM128", b)
}
func BenchmarkEncrypt1MBWithECDHOnP384AndGCM128(b *testing.B) {
	benchEncrypt("1MB", "ECDHOnP384AndGCM128", b)
}
func BenchmarkEncrypt64MBWithECDHOnP384AndGCM128(b *testing.B) {
	benchEncrypt("64MB", "ECDHOnP384AndGCM128", b)
}

func BenchmarkEncrypt1BWithECDHOnP521AndGCM128(b *testing.B) {
	benchEncrypt("1B", "ECDHOnP521AndGCM128", b)
}
func BenchmarkEncrypt64BWithECDHOnP521AndGCM128(b *testing.B) {
	benchEncrypt("64B", "ECDHOnP521AndGCM128", b)
}
func BenchmarkEncrypt1KBWithECDHOnP521AndGCM128(b *testing.B) {
	benchEncrypt("1KB", "ECDHOnP521AndGCM128", b)
}
func BenchmarkEncrypt64KBWithECDHOnP521AndGCM128(b *testing.B) {
	benchEncrypt("64KB", "ECDHOnP521AndGCM128", b)
}
func BenchmarkEncrypt1MBWithECDHOnP521AndGCM128(b *testing.B) {
	benchEncrypt("1MB", "ECDHOnP521AndGCM128", b)
}
func BenchmarkEncrypt64MBWithECDHOnP521AndGCM128(b *testing.B) {
	benchEncrypt("64MB", "ECDHOnP521AndGCM128", b)
}

func benchEncrypt(chunkKey, primKey string, b *testing.B) {
	data, ok := chunks[chunkKey]
	if !ok {
		b.Fatalf("unknown chunk size %s", chunkKey)
	}

	enc, ok := encrypters[primKey]
	if !ok {
		b.Fatalf("unknown encrypter %s", primKey)
	}

	b.SetBytes(int64(len(data)))
	for i := 0; i < b.N; i++ {
		enc.Encrypt(data)
	}
}

var (
	decryptionKeys = map[string]interface{}{
		"OAEPAndGCM": rsaTestKey,
		"PKCSAndGCM": rsaTestKey,
		"OAEPAndCBC": rsaTestKey,
		"PKCSAndCBC": rsaTestKey,

		"DirectGCM128": symKey,
		"DirectCBC128": symKey,
		"DirectGCM256": symKey,
		"DirectCBC256": symKey,

		"AESKWAndGCM128": symKey,
		"AESKWAndCBC256": symKey,

		"ECDHOnP256AndGCM128": ecTestKey256,
		"ECDHOnP384AndGCM128": ecTestKey384,
		"ECDHOnP521AndGCM128": ecTestKey521,
	}
)

func BenchmarkDecrypt1BWithOAEPAndGCM(b *testing.B)   { benchDecrypt("1B", "OAEPAndGCM", b) }
func BenchmarkDecrypt64BWithOAEPAndGCM(b *testing.B)  { benchDecrypt("64B", "OAEPAndGCM", b) }
func BenchmarkDecrypt1KBWithOAEPAndGCM(b *testing.B)  { benchDecrypt("1KB", "OAEPAndGCM", b) }
func BenchmarkDecrypt64KBWithOAEPAndGCM(b *testing.B) { benchDecrypt("64KB", "OAEPAndGCM", b) }
func BenchmarkDecrypt1MBWithOAEPAndGCM(b *testing.B)  { benchDecrypt("1MB", "OAEPAndGCM", b) }
func BenchmarkDecrypt64MBWithOAEPAndGCM(b *testing.B) { benchDecrypt("64MB", "OAEPAndGCM", b) }

func BenchmarkDecrypt1BWithPKCSAndGCM(b *testing.B)   { benchDecrypt("1B", "PKCSAndGCM", b) }
func BenchmarkDecrypt64BWithPKCSAndGCM(b *testing.B)  { benchDecrypt("64B", "PKCSAndGCM", b) }
func BenchmarkDecrypt1KBWithPKCSAndGCM(b *testing.B)  { benchDecrypt("1KB", "PKCSAndGCM", b) }
func BenchmarkDecrypt64KBWithPKCSAndGCM(b *testing.B) { benchDecrypt("64KB", "PKCSAndGCM", b) }
func BenchmarkDecrypt1MBWithPKCSAndGCM(b *testing.B)  { benchDecrypt("1MB", "PKCSAndGCM", b) }
func BenchmarkDecrypt64MBWithPKCSAndGCM(b *testing.B) { benchDecrypt("64MB", "PKCSAndGCM", b) }

func BenchmarkDecrypt1BWithOAEPAndCBC(b *testing.B)   { benchDecrypt("1B", "OAEPAndCBC", b) }
func BenchmarkDecrypt64BWithOAEPAndCBC(b *testing.B)  { benchDecrypt("64B", "OAEPAndCBC", b) }
func BenchmarkDecrypt1KBWithOAEPAndCBC(b *testing.B)  { benchDecrypt("1KB", "OAEPAndCBC", b) }
func BenchmarkDecrypt64KBWithOAEPAndCBC(b *testing.B) { benchDecrypt("64KB", "OAEPAndCBC", b) }
func BenchmarkDecrypt1MBWithOAEPAndCBC(b *testing.B)  { benchDecrypt("1MB", "OAEPAndCBC", b) }
func BenchmarkDecrypt64MBWithOAEPAndCBC(b *testing.B) { benchDecrypt("64MB", "OAEPAndCBC", b) }

func BenchmarkDecrypt1BWithPKCSAndCBC(b *testing.B)   { benchDecrypt("1B", "PKCSAndCBC", b) }
func BenchmarkDecrypt64BWithPKCSAndCBC(b *testing.B)  { benchDecrypt("64B", "PKCSAndCBC", b) }
func BenchmarkDecrypt1KBWithPKCSAndCBC(b *testing.B)  { benchDecrypt("1KB", "PKCSAndCBC", b) }
func BenchmarkDecrypt64KBWithPKCSAndCBC(b *testing.B) { benchDecrypt("64KB", "PKCSAndCBC", b) }
func BenchmarkDecrypt1MBWithPKCSAndCBC(b *testing.B)  { benchDecrypt("1MB", "PKCSAndCBC", b) }
func BenchmarkDecrypt64MBWithPKCSAndCBC(b *testing.B) { benchDecrypt("64MB", "PKCSAndCBC", b) }

func BenchmarkDecrypt1BWithDirectGCM128(b *testing.B)   { benchDecrypt("1B", "DirectGCM128", b) }
func BenchmarkDecrypt64BWithDirectGCM128(b *testing.B)  { benchDecrypt("64B", "DirectGCM128", b) }
func BenchmarkDecrypt1KBWithDirectGCM128(b *testing.B)  { benchDecrypt("1KB", "DirectGCM128", b) }
func BenchmarkDecrypt64KBWithDirectGCM128(b *testing.B) { benchDecrypt("64KB", "DirectGCM128", b) }
func BenchmarkDecrypt1MBWithDirectGCM128(b *testing.B)  { benchDecrypt("1MB", "DirectGCM128", b) }
func BenchmarkDecrypt64MBWithDirectGCM128(b *testing.B) { benchDecrypt("64MB", "DirectGCM128", b) }

func BenchmarkDecrypt1BWithDirectCBC128(b *testing.B)   { benchDecrypt("1B", "DirectCBC128", b) }
func BenchmarkDecrypt64BWithDirectCBC128(b *testing.B)  { benchDecrypt("64B", "DirectCBC128", b) }
func BenchmarkDecrypt1KBWithDirectCBC128(b *testing.B)  { benchDecrypt("1KB", "DirectCBC128", b) }
func BenchmarkDecrypt64KBWithDirectCBC128(b *testing.B) { benchDecrypt("64KB", "DirectCBC128", b) }
func BenchmarkDecrypt1MBWithDirectCBC128(b *testing.B)  { benchDecrypt("1MB", "DirectCBC128", b) }
func BenchmarkDecrypt64MBWithDirectCBC128(b *testing.B) { benchDecrypt("64MB", "DirectCBC128", b) }

func BenchmarkDecrypt1BWithDirectGCM256(b *testing.B)   { benchDecrypt("1B", "DirectGCM256", b) }
func BenchmarkDecrypt64BWithDirectGCM256(b *testing.B)  { benchDecrypt("64B", "DirectGCM256", b) }
func BenchmarkDecrypt1KBWithDirectGCM256(b *testing.B)  { benchDecrypt("1KB", "DirectGCM256", b) }
func BenchmarkDecrypt64KBWithDirectGCM256(b *testing.B) { benchDecrypt("64KB", "DirectGCM256", b) }
func BenchmarkDecrypt1MBWithDirectGCM256(b *testing.B)  { benchDecrypt("1MB", "DirectGCM256", b) }
func BenchmarkDecrypt64MBWithDirectGCM256(b *testing.B) { benchDecrypt("64MB", "DirectGCM256", b) }

func BenchmarkDecrypt1BWithDirectCBC256(b *testing.B)   { benchDecrypt("1B", "DirectCBC256", b) }
func BenchmarkDecrypt64BWithDirectCBC256(b *testing.B)  { benchDecrypt("64B", "DirectCBC256", b) }
func BenchmarkDecrypt1KBWithDirectCBC256(b *testing.B)  { benchDecrypt("1KB", "DirectCBC256", b) }
func BenchmarkDecrypt64KBWithDirectCBC256(b *testing.B) { benchDecrypt("64KB", "DirectCBC256", b) }
func BenchmarkDecrypt1MBWithDirectCBC256(b *testing.B)  { benchDecrypt("1MB", "DirectCBC256", b) }
func BenchmarkDecrypt64MBWithDirectCBC256(b *testing.B) { benchDecrypt("64MB", "DirectCBC256", b) }

func BenchmarkDecrypt1BWithAESKWAndGCM128(b *testing.B)   { benchDecrypt("1B", "AESKWAndGCM128", b) }
func BenchmarkDecrypt64BWithAESKWAndGCM128(b *testing.B)  { benchDecrypt("64B", "AESKWAndGCM128", b) }
func BenchmarkDecrypt1KBWithAESKWAndGCM128(b *testing.B)  { benchDecrypt("1KB", "AESKWAndGCM128", b) }
func BenchmarkDecrypt64KBWithAESKWAndGCM128(b *testing.B) { benchDecrypt("64KB", "AESKWAndGCM128", b) }
func BenchmarkDecrypt1MBWithAESKWAndGCM128(b *testing.B)  { benchDecrypt("1MB", "AESKWAndGCM128", b) }
func BenchmarkDecrypt64MBWithAESKWAndGCM128(b *testing.B) { benchDecrypt("64MB", "AESKWAndGCM128", b) }

func BenchmarkDecrypt1BWithAESKWAndCBC256(b *testing.B)   { benchDecrypt("1B", "AESKWAndCBC256", b) }
func BenchmarkDecrypt64BWithAESKWAndCBC256(b *testing.B)  { benchDecrypt("64B", "AESKWAndCBC256", b) }
func BenchmarkDecrypt1KBWithAESKWAndCBC256(b *testing.B)  { benchDecrypt("1KB", "AESKWAndCBC256", b) }
func BenchmarkDecrypt64KBWithAESKWAndCBC256(b *testing.B) { benchDecrypt("64KB", "AESKWAndCBC256", b) }
func BenchmarkDecrypt1MBWithAESKWAndCBC256(b *testing.B)  { benchDecrypt("1MB", "AESKWAndCBC256", b) }
func BenchmarkDecrypt64MBWithAESKWAndCBC256(b *testing.B) { benchDecrypt("64MB", "AESKWAndCBC256", b) }

func BenchmarkDecrypt1BWithECDHOnP256AndGCM128(b *testing.B) {
	benchDecrypt("1B", "ECDHOnP256AndGCM128", b)
}
func BenchmarkDecrypt64BWithECDHOnP256AndGCM128(b *testing.B) {
	benchDecrypt("64B", "ECDHOnP256AndGCM128", b)
}
func BenchmarkDecrypt1KBWithECDHOnP256AndGCM128(b *testing.B) {
	benchDecrypt("1KB", "ECDHOnP256AndGCM128", b)
}
func BenchmarkDecrypt64KBWithECDHOnP256AndGCM128(b *testing.B) {
	benchDecrypt("64KB", "ECDHOnP256AndGCM128", b)
}
func BenchmarkDecrypt1MBWithECDHOnP256AndGCM128(b *testing.B) {
	benchDecrypt("1MB", "ECDHOnP256AndGCM128", b)
}
func BenchmarkDecrypt64MBWithECDHOnP256AndGCM128(b *testing.B) {
	benchDecrypt("64MB", "ECDHOnP256AndGCM128", b)
}

func BenchmarkDecrypt1BWithECDHOnP384AndGCM128(b *testing.B) {
	benchDecrypt("1B", "ECDHOnP384AndGCM128", b)
}
func BenchmarkDecrypt64BWithECDHOnP384AndGCM128(b *testing.B) {
	benchDecrypt("64B", "ECDHOnP384AndGCM128", b)
}
func BenchmarkDecrypt1KBWithECDHOnP384AndGCM128(b *testing.B) {
	benchDecrypt("1KB", "ECDHOnP384AndGCM128", b)
}
func BenchmarkDecrypt64KBWithECDHOnP384AndGCM128(b *testing.B) {
	benchDecrypt("64KB", "ECDHOnP384AndGCM128", b)
}
func BenchmarkDecrypt1MBWithECDHOnP384AndGCM128(b *testing.B) {
	benchDecrypt("1MB", "ECDHOnP384AndGCM128", b)
}
func BenchmarkDecrypt64MBWithECDHOnP384AndGCM128(b *testing.B) {
	benchDecrypt("64MB", "ECDHOnP384AndGCM128", b)
}

func BenchmarkDecrypt1BWithECDHOnP521AndGCM128(b *testing.B) {
	benchDecrypt("1B", "ECDHOnP521AndGCM128", b)
}
func BenchmarkDecrypt64BWithECDHOnP521AndGCM128(b *testing.B) {
	benchDecrypt("64B", "ECDHOnP521AndGCM128", b)
}
func BenchmarkDecrypt1KBWithECDHOnP521AndGCM128(b *testing.B) {
	benchDecrypt("1KB", "ECDHOnP521AndGCM128", b)
}
func BenchmarkDecrypt64KBWithECDHOnP521AndGCM128(b *testing.B) {
	benchDecrypt("64KB", "ECDHOnP521AndGCM128", b)
}
func BenchmarkDecrypt1MBWithECDHOnP521AndGCM128(b *testing.B) {
	benchDecrypt("1MB", "ECDHOnP521AndGCM128", b)
}
func BenchmarkDecrypt64MBWithECDHOnP521AndGCM128(b *testing.B) {
	benchDecrypt("64MB", "ECDHOnP521AndGCM128", b)
}

func benchDecrypt(chunkKey, primKey string, b *testing.B) {
	chunk, ok := chunks[chunkKey]
	if !ok {
		b.Fatalf("unknown chunk size %s", chunkKey)
	}

	enc, ok := encrypters[primKey]
	if !ok {
		b.Fatalf("unknown encrypter %s", primKey)
	}

	dec, ok := decryptionKeys[primKey]
	if !ok {
		b.Fatalf("unknown decryption key %s", primKey)
	}

	data, err := enc.Encrypt(chunk)
	if err != nil {
		b.Fatal(err)
	}

	b.SetBytes(int64(len(chunk)))
	b.ResetTimer()
	for i := 0; i < b.N; i++ {
		data.Decrypt(dec)
	}
}

func mustEncrypter(keyAlg KeyAlgorithm, encAlg ContentEncryption, encryptionKey interface{}) Encrypter {
	enc, err := NewEncrypter(encAlg, Recipient{Algorithm: keyAlg, Key: encryptionKey}, nil)
	if err != nil {
		panic(err)
	}
	return enc
}<|MERGE_RESOLUTION|>--- conflicted
+++ resolved
@@ -263,19 +263,6 @@
 }
 
 func TestMultiRecipientJWE(t *testing.T) {
-<<<<<<< HEAD
-=======
-	enc, err := NewMultiEncrypter(A128GCM)
-	if err != nil {
-		panic(err)
-	}
-
-	err = enc.AddRecipient(RSA_OAEP, &rsaTestKey.PublicKey)
-	if err != nil {
-		t.Fatal("error when adding RSA recipient", err)
-	}
-
->>>>>>> e18a7432
 	sharedKey := []byte{
 		0, 1, 2, 3, 4, 5, 6, 7, 8, 9, 10, 11, 12, 13, 14, 15,
 		0, 1, 2, 3, 4, 5, 6, 7, 8, 9, 10, 11, 12, 13, 14, 15,
@@ -286,11 +273,7 @@
 		{Algorithm: A256GCMKW, Key: sharedKey},
 	}, nil)
 	if err != nil {
-<<<<<<< HEAD
 		panic(err)
-=======
-		t.Fatal("error when adding AES recipient: ", err)
->>>>>>> e18a7432
 	}
 
 	input := []byte("Lorem ipsum dolor sit amet")
